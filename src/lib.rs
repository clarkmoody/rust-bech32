--- conflicted
+++ resolved
@@ -29,24 +29,6 @@
 //! The original description in [BIP-0173](https://github.com/bitcoin/bips/blob/master/bip-0173.mediawiki)
 //! has more details.
 //!
-<<<<<<< HEAD
-
-#![cfg_attr(feature = "std", doc = "
-# Examples
-
-```
-use bech32::{self, FromBase32};
-use bech32::ToBase32;
-
-let encoded = bech32::encode(\"bech32\", vec![0x00, 0x01, 0x02].to_base32()).unwrap();
-assert_eq!(encoded, \"bech321qqqsyrhqy2a\".to_string());
-
-let (hrp, data) = bech32::decode(&encoded).unwrap();
-assert_eq!(hrp, \"bech32\");
-assert_eq!(Vec::<u8>::from_base32(&data).unwrap(), vec![0x00, 0x01, 0x02]);
-```
-")]
-=======
 #![cfg_attr(
     feature = "std",
     doc = "
@@ -63,7 +45,6 @@
 "
 )]
 //!
->>>>>>> d85414d6
 
 // Allow trait objects without dyn on nightly and make 1.22 ignore the unknown lint
 #![allow(unknown_lints)]
@@ -74,55 +55,33 @@
 #![deny(non_snake_case)]
 #![deny(unused_mut)]
 #![cfg_attr(feature = "strict", deny(warnings))]
-<<<<<<< HEAD
-#![no_std]
-
-use core::fmt;
+#![cfg_attr(all(not(feature = "std"), not(test)), no_std)]
+
+#[cfg(all(feature = "alloc", not(feature = "std"), not(test)))]
+extern crate alloc;
+
+#[cfg(any(test, feature = "std"))]
+extern crate core;
+
+#[cfg(all(feature = "alloc", not(feature = "std"), not(test)))]
+use alloc::{string::String, vec::Vec};
+
+#[cfg(all(feature = "alloc", not(feature = "std"), not(test)))]
+use alloc::borrow::Cow;
+#[cfg(any(feature = "std", all(feature = "alloc", test)))]
+use std::borrow::Cow;
+
+use core::{fmt, mem};
+
+#[cfg(feature = "arrayvec")]
+extern crate arrayvec_dep;
+#[cfg(feature = "arrayvec")]
+use arrayvec_dep::{ArrayVec, CapacityError};
 
 extern crate void;
 use void::Void;
-#[cfg(feature = "std")]
+#[cfg(feature = "alloc")]
 use void::*;
-
-#[cfg(feature = "std")]
-extern crate std;
-#[cfg(test)]
-#[macro_use]
-extern crate std as std_for_test;
-#[cfg(feature = "std")]
-use std::prelude::v1::*;
-
-#[cfg(feature = "std")]
-use std::borrow::Cow;
-#[cfg(feature = "std")]
-use std::error;
-
-// AsciiExt is needed for Rust 1.14 but not for newer versions
-#[allow(unused_imports, deprecated)]
-#[cfg(feature = "std")]
-use std::ascii::AsciiExt;
-=======
-#![cfg_attr(all(not(feature = "std"), not(test)), no_std)]
-
-#[cfg(all(not(feature = "std"), not(test)))]
-extern crate alloc;
-
-#[cfg(any(test, feature = "std"))]
-extern crate core;
-
-#[cfg(all(not(feature = "std"), not(test)))]
-use alloc::{string::String, vec::Vec};
-
-#[cfg(all(not(feature = "std"), not(test)))]
-use alloc::borrow::Cow;
-#[cfg(any(feature = "std", test))]
-use std::borrow::Cow;
-
-use core::{fmt, mem};
-
-extern crate void;
-use void::Void;
->>>>>>> d85414d6
 
 /// Integer in the range `0..32`
 #[derive(PartialEq, Eq, Debug, Copy, Clone, Default, PartialOrd, Ord, Hash)]
@@ -247,11 +206,7 @@
     /// Write out the checksum at the end. If this method isn't called this will happen on drop.
     pub fn finalize(mut self) -> fmt::Result {
         self.inner_finalize()?;
-<<<<<<< HEAD
-        core::mem::forget(self);
-=======
         mem::forget(self);
->>>>>>> d85414d6
         Ok(())
     }
 
@@ -298,7 +253,22 @@
     fn from_base32(b32: &[u5]) -> Result<Self, Self::Err>;
 }
 
-#[cfg(feature = "std")]
+#[cfg(feature = "arrayvec")]
+impl<T: Copy, const L: usize> WriteBaseN<T> for ArrayVec<T, L> {
+    type Err = CapacityError;
+
+    fn write(&mut self, data: &[T]) -> Result<(), Self::Err> {
+        self.try_extend_from_slice(data)?;
+        Ok(())
+    }
+
+    fn write_u5(&mut self, data: T) -> Result<(), Self::Err> {
+        self.push(data);
+        Ok(())
+    }
+}
+
+#[cfg(feature = "alloc")]
 impl<T: Copy> WriteBaseN<T> for Vec<T> {
     type Err = Void;
 
@@ -313,7 +283,42 @@
     }
 }
 
-#[cfg(feature = "std")]
+#[cfg(feature = "arrayvec")]
+#[derive(Copy, Clone, PartialEq, Eq, PartialOrd, Ord, Debug)]
+/// Combination of Errors for use with array vec
+pub enum ComboError {
+    /// Error from this crate
+    Bech32Error(Error),
+    /// Error from `arrayvec`.
+    CapacityError(CapacityError),
+}
+#[cfg(feature = "arrayvec")]
+impl From<Error> for ComboError {
+    fn from(e: Error) -> ComboError {
+        ComboError::Bech32Error(e)
+    }
+}
+#[cfg(feature = "arrayvec")]
+impl From<CapacityError> for ComboError {
+    fn from(e: CapacityError) -> ComboError {
+        ComboError::CapacityError(e)
+    }
+}
+
+#[cfg(feature = "arrayvec")]
+impl<const L: usize> FromBase32 for ArrayVec<u8, L> {
+    type Err = ComboError;
+
+    /// Convert base32 to base256, removes null-padding if present, returns
+    /// `Err(Error::InvalidPadding)` if padding bits are unequal `0`
+    fn from_base32(b32: &[u5]) -> Result<Self, Self::Err> {
+        let mut ret: ArrayVec<u8, L> = ArrayVec::new();
+        convert_bits_in::<ComboError, _, _>(b32, 5, 8, false, &mut ret)?;
+        Ok(ret)
+    }
+}
+
+#[cfg(feature = "alloc")]
 impl FromBase32 for Vec<u8> {
     type Err = Error;
 
@@ -327,7 +332,7 @@
 /// A trait for converting a value to a type `T` that represents a `u5` slice.
 pub trait ToBase32 {
     /// Convert `Self` to base32 vector
-    #[cfg(feature = "std")]
+    #[cfg(feature = "alloc")]
     fn to_base32(&self) -> Vec<u5> {
         let mut vec = Vec::new();
         self.write_base32(&mut vec).unwrap();
@@ -495,7 +500,7 @@
 /// * If [check_hrp] returns an error for the given HRP.
 /// # Deviations from standard
 /// * No length limits are enforced for the data part
-#[cfg(feature = "std")]
+#[cfg(feature = "alloc")]
 pub fn encode_to_fmt<T: AsRef<[u5]>>(
     fmt: &mut fmt::Write,
     hrp: &str,
@@ -507,8 +512,7 @@
         Case::Lower | Case::None => Cow::Borrowed(hrp),
     };
 
-<<<<<<< HEAD
-    encode_to_fmt_anycase(fmt, &hrp_lower, data)
+    encode_to_fmt_anycase(fmt, &hrp_lower, data, variant)
 }
 
 /// Encode a bech32 payload to an [fmt::Write], but with any case.
@@ -519,11 +523,9 @@
     fmt: &mut fmt::Write,
     hrp: &str,
     data: T,
+    variant: Variant,
 ) -> Result<fmt::Result, Error> {
-    match Bech32Writer::new(&hrp, fmt) {
-=======
-    match Bech32Writer::new(&hrp_lower, variant, fmt) {
->>>>>>> d85414d6
+    match Bech32Writer::new(&hrp, variant, fmt) {
         Ok(mut writer) => {
             Ok(writer.write(data.as_ref()).and_then(|_| {
                 // Finalize manually to avoid panic on drop if write fails
@@ -570,12 +572,8 @@
 /// * If [check_hrp] returns an error for the given HRP.
 /// # Deviations from standard
 /// * No length limits are enforced for the data part
-<<<<<<< HEAD
-#[cfg(feature = "std")]
-pub fn encode<T: AsRef<[u5]>>(hrp: &str, data: T) -> Result<String, Error> {
-=======
+#[cfg(feature = "alloc")]
 pub fn encode<T: AsRef<[u5]>>(hrp: &str, data: T, variant: Variant) -> Result<String, Error> {
->>>>>>> d85414d6
     let mut buf = String::new();
     encode_to_fmt(&mut buf, hrp, data, variant)?.unwrap();
     Ok(buf)
@@ -584,12 +582,8 @@
 /// Decode a bech32 string into the raw HRP and the data bytes.
 ///
 /// Returns the HRP in lowercase..
-<<<<<<< HEAD
-#[cfg(feature = "std")]
-pub fn decode(s: &str) -> Result<(String, Vec<u5>), Error> {
-=======
+#[cfg(feature = "alloc")]
 pub fn decode(s: &str) -> Result<(String, Vec<u5>, Variant), Error> {
->>>>>>> d85414d6
     // Ensure overall length is within bounds
     if s.len() < 8 {
         return Err(Error::InvalidLength);
@@ -663,41 +657,41 @@
     }
 }
 
-<<<<<<< HEAD
 // TODO deduplicate some
 /// Decode a lowercase bech32 string into the raw HRP and the data bytes.
 ///
 /// Less flexible than [decode], but don't allocate.
-pub fn decode_lowercase<'a, 'b, R, S>(
+pub fn decode_lowercase<'a, 'b, E, R, S>(
     s: &'a str,
     data: &'b mut R,
     scratch: &mut S,
-) -> Result<(&'a str, &'b [u5]), Error>
+) -> Result<(&'a str, &'b [u5], Variant), E>
 where
     R: WriteBase32 + AsRef<[u5]>,
     S: WriteBase32 + AsRef<[u5]>,
-    Error: From<R::Err>,
-    Error: From<S::Err>,
+    E: From<R::Err>,
+    E: From<S::Err>,
+    E: From<Error>,
 {
     // Ensure overall length is within bounds
     if s.len() < 8 {
-        return Err(Error::InvalidLength);
+        Err(Error::InvalidLength)?;
     }
 
     // Split at separator and check for two pieces
     let (hrp_lower, raw_data) = match s.rfind(SEP) {
-        None => return Err(Error::MissingSeparator),
+        None => Err(Error::MissingSeparator)?,
         Some(sep) => {
             let (hrp, data) = s.split_at(sep);
             (hrp, &data[1..])
         }
     };
     if raw_data.len() < 6 {
-        return Err(Error::InvalidLength);
+        Err(Error::InvalidLength)?;
     }
 
     let case = match check_hrp(&hrp_lower)? {
-        Case::Upper => return Err(Error::MixedCase),
+        Case::Upper => Err(Error::MixedCase)?,
         // already lowercase
         Case::Lower | Case::None => Case::Lower,
     };
@@ -708,19 +702,19 @@
         // characters have the value -1 in CHARSET_REV (which covers
         // the whole ASCII range) and will be filtered out later.
         if !c.is_ascii() {
-            return Err(Error::InvalidChar(c));
+            Err(Error::InvalidChar(c))?;
         }
 
         match case {
-            Case::Upper => return Err(Error::MixedCase),
-            Case::None | Case::Lower => {},
+            Case::Upper => Err(Error::MixedCase)?,
+            Case::None | Case::Lower => {}
         }
 
         // c should be <128 since it is in the ASCII range, CHARSET_REV.len() == 128
         let num_value = CHARSET_REV[c as usize];
 
         if num_value > 31 || num_value < 0 {
-            return Err(Error::InvalidChar(c));
+            Err(Error::InvalidChar(c))?;
         }
 
         data.write_u5(
@@ -729,36 +723,30 @@
     }
 
     // Ensure checksum
-    if !verify_checksum_in(&hrp_lower.as_bytes(), data.as_ref(), scratch)? {
-        return Err(Error::InvalidChecksum);
-    }
+    let variant = verify_checksum_in(&hrp_lower.as_bytes(), data.as_ref(), scratch)?
+        .ok_or(Error::MissingSeparator)?;
 
     let dbl: usize = data.as_ref().len();
     Ok((
         hrp_lower,
         &(*data).as_ref()[..dbl.saturating_sub(6)],
+        variant,
     ))
-=======
+}
+
+#[cfg(feature = "alloc")]
 fn verify_checksum(hrp: &[u8], data: &[u5]) -> Option<Variant> {
-    let mut exp = hrp_expand(hrp);
-    exp.extend_from_slice(data);
-    Variant::from_remainder(polymod(&exp))
->>>>>>> d85414d6
-}
-
-#[cfg(feature = "std")]
-fn verify_checksum(hrp: &[u8], data: &[u5]) -> bool {
     let mut v: Vec<u5> = Vec::new();
     verify_checksum_in(hrp, data, &mut v).void_unwrap()
 }
 
-fn verify_checksum_in<T>(hrp: &[u8], data: &[u5], v: &mut T) -> Result<bool, T::Err>
+fn verify_checksum_in<T>(hrp: &[u8], data: &[u5], v: &mut T) -> Result<Option<Variant>, T::Err>
 where
     T: WriteBase32 + AsRef<[u5]>,
 {
     hrp_expand_in(hrp, v)?;
     v.write(data)?;
-    Ok(polymod(v.as_ref()) == 1u32)
+    Ok(Variant::from_remainder(polymod(v.as_ref())))
 }
 
 fn hrp_expand_in<T: WriteBase32>(hrp: &[u8], v: &mut T) -> Result<(), T::Err> {
@@ -857,13 +845,8 @@
     }
 }
 
-<<<<<<< HEAD
-#[cfg(feature = "std")]
-impl error::Error for Error {
-=======
 #[cfg(any(feature = "std", test))]
 impl std::error::Error for Error {
->>>>>>> d85414d6
     fn description(&self) -> &str {
         match *self {
             Error::MissingSeparator => "missing human-readable separator",
@@ -894,30 +877,31 @@
 /// let base5 = convert_bits(&[0xff], 8, 5, true);
 /// assert_eq!(base5.unwrap(), vec![0x1f, 0x1c]);
 /// ```
-#[cfg(feature = "std")]
+#[cfg(feature = "alloc")]
 pub fn convert_bits<T>(data: &[T], from: u32, to: u32, pad: bool) -> Result<Vec<u8>, Error>
 where
     T: Into<u8> + Copy,
 {
     let mut ret: Vec<u8> = Vec::new();
-    convert_bits_in(data, from, to, pad, &mut ret)?;
+    convert_bits_in::<Error, _, _>(data, from, to, pad, &mut ret)?;
     Ok(ret)
 }
 
 /// Convert between bit sizes without allocating
 ///
 /// Like [convert_bits].
-pub fn convert_bits_in<T, R>(
+pub fn convert_bits_in<E, T, R>(
     data: &[T],
     from: u32,
     to: u32,
     pad: bool,
     ret: &mut R,
-) -> Result<(), Error>
+) -> Result<(), E>
 where
     T: Into<u8> + Copy,
     R: WriteBase256,
-    Error: From<R::Err>,
+    E: From<Error>,
+    E: From<R::Err>,
 {
     if from > 8 || to > 8 || from == 0 || to == 0 {
         panic!("convert_bits `from` and `to` parameters 0 or greater than 8");
@@ -929,7 +913,7 @@
         let v: u32 = u32::from(Into::<u8>::into(*value));
         if (v >> from) != 0 {
             // Input value exceeds `from` bit size
-            return Err(Error::InvalidData(v as u8));
+            Err(Error::InvalidData(v as u8))?;
         }
         acc = (acc << from) | v;
         bits += from;
@@ -943,7 +927,7 @@
             ret.write_u5(((acc << (to - bits)) & maxv) as u8)?;
         }
     } else if bits >= from || ((acc << (to - bits)) & maxv) != 0 {
-        return Err(Error::InvalidPadding);
+        Err(Error::InvalidPadding)?;
     }
     Ok(())
 }
@@ -951,10 +935,6 @@
 #[cfg(test)]
 mod tests {
     use super::*;
-    #[cfg(not(feature = "std"))]
-    use std_for_test as std;
-    #[cfg(not(feature = "std"))]
-    use self::std::prelude::v1::*;
 
     trait TextExt {
         fn check_base32_vec(self) -> Result<Vec<u5>, Error>;
@@ -966,7 +946,7 @@
     }
 
     #[test]
-    #[cfg(feature = "std")]
+    #[cfg(feature = "alloc")]
     fn getters_in() {
         let mut data_scratch = Vec::new();
         let mut scratch = Vec::new();
@@ -977,7 +957,7 @@
     }
 
     #[test]
-    #[cfg(feature = "std")]
+    #[cfg(feature = "alloc")]
     fn getters() {
         let decoded = decode("BC1SW50QA3JX3S").unwrap();
         let data = [16, 14, 20, 15, 0].check_base32_vec().unwrap();
@@ -986,7 +966,7 @@
     }
 
     #[test]
-    #[cfg(feature = "std")]
+    #[cfg(feature = "alloc")]
     fn valid_checksum() {
         let strings: Vec<&str> = vec!(
             // Bech32
@@ -1016,7 +996,7 @@
     }
 
     #[test]
-    #[cfg(feature = "std")]
+    #[cfg(feature = "alloc")]
     fn invalid_strings() {
         let pairs: Vec<(&str, Error)> = vec!(
             (" 1nwldj5",
@@ -1074,7 +1054,7 @@
     }
 
     #[test]
-    #[cfg(feature = "std")]
+    #[cfg(feature = "alloc")]
     fn valid_conversion() {
         // Set of [data, from_bits, to_bits, pad, result]
         let tests: Vec<(Vec<u8>, u32, u32, bool, Vec<u8>)> = vec![
@@ -1102,7 +1082,7 @@
     }
 
     #[test]
-    #[cfg(feature = "std")]
+    #[cfg(feature = "alloc")]
     fn invalid_conversion() {
         // Set of [data, from_bits, to_bits, pad, expected error]
         let tests: Vec<(Vec<u8>, u32, u32, bool, Error)> = vec![
@@ -1118,7 +1098,7 @@
     }
 
     #[test]
-    #[cfg(feature = "std")]
+    #[cfg(feature = "alloc")]
     fn convert_bits_invalid_bit_size() {
         use std::panic::{catch_unwind, set_hook, take_hook};
 
@@ -1148,24 +1128,20 @@
     }
 
     #[test]
-    #[cfg(feature = "std")]
+    #[cfg(feature = "alloc")]
     fn test_encode() {
         assert_eq!(
-<<<<<<< HEAD
-            encode("", vec![1u8, 2, 3, 4].check_base32_vec().unwrap()),
-=======
             encode(
                 "",
-                vec![1u8, 2, 3, 4].check_base32().unwrap(),
+                vec![1u8, 2, 3, 4].check_base32_vec().unwrap(),
                 Variant::Bech32
             ),
->>>>>>> d85414d6
             Err(Error::InvalidLength)
         );
     }
 
     #[test]
-    #[cfg(feature = "std")]
+    #[cfg(feature = "alloc")]
     fn from_base32() {
         use FromBase32;
         assert_eq!(
@@ -1179,7 +1155,7 @@
     }
 
     #[test]
-    #[cfg(feature = "std")]
+    #[cfg(feature = "alloc")]
     fn to_base32() {
         use ToBase32;
         assert_eq!(
@@ -1208,7 +1184,7 @@
     }
 
     #[test]
-    #[cfg(feature = "std")]
+    #[cfg(feature = "alloc")]
     fn writer() {
         let hrp = "lnbc";
         let data = "Hello World!".as_bytes().to_base32();
@@ -1226,7 +1202,7 @@
     }
 
     #[test]
-    #[cfg(feature = "std")]
+    #[cfg(feature = "alloc")]
     fn write_on_drop() {
         let hrp = "lntb";
         let data = "Hello World!".as_bytes().to_base32();
@@ -1243,7 +1219,7 @@
     }
 
     #[test]
-    #[cfg(feature = "std")]
+    #[cfg(feature = "alloc")]
     fn test_hrp_case() {
         // Tests for issue with HRP case checking being ignored for encoding
         use ToBase32;
