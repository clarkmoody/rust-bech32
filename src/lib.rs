--- conflicted
+++ resolved
@@ -60,11 +60,6 @@
 #[cfg(all(not(feature = "std"), not(test)))]
 extern crate alloc;
 
-<<<<<<< HEAD
-extern crate void;
-use void::Void;
-
-=======
 #[cfg(any(test, feature = "std"))]
 extern crate core;
 
@@ -74,10 +69,12 @@
 #[cfg(all(not(feature = "std"), not(test)))]
 use alloc::borrow::Cow;
 #[cfg(any(feature = "std", test))]
->>>>>>> d5ad6bd1
 use std::borrow::Cow;
 
 use core::{fmt, mem};
+
+extern crate void;
+use void::Void;
 
 /// Integer in the range `0..32`
 #[derive(PartialEq, Eq, Debug, Copy, Clone, Default, PartialOrd, Ord, Hash)]
